# Licensed under a 3-clause BSD style license - see LICENSE.rst
# This module implements the base CCDPROC functions
from __future__ import (absolute_import, division, print_function,
                        unicode_literals)

import numbers

import numpy as np
from astropy.extern import six
from astropy.units.quantity import Quantity
from astropy import units as u
from astropy.modeling import fitting
from astropy import stats
from astropy.nddata import StdDevUncertainty
from astropy.wcs.utils import proj_plane_pixel_area

from scipy import ndimage

from .ccddata import CCDData
from .utils.slices import slice_from_string
from .log_meta import log_to_metadata

__all__ = ['background_deviation_box', 'background_deviation_filter',
           'ccd_process', 'cosmicray_median', 'cosmicray_lacosmic',
           'create_deviation', 'flat_correct', 'gain_correct', 'rebin',
           'sigma_func', 'subtract_bias', 'subtract_dark', 'subtract_overscan',
           'transform_image', 'trim_image', 'wcs_project', 'Keyword']

# The dictionary below is used to translate actual function names to names
# that are FITS compliant, i.e. 8 characters or less.
_short_names = {
    'background_deviation_box': 'bakdevbx',
    'background_deviation_filter': 'bakdfilt',
    'ccd_process': 'ccdproc',
    'cosmicray_median': 'crmedian',
    'create_deviation': 'creatvar',
    'flat_correct': 'flatcor',
    'gain_correct': 'gaincor',
    'subtract_bias': 'subbias',
    'subtract_dark': 'subdark',
    'subtract_overscan': 'suboscan',
    'trim_image': 'trimim',
    'transform_image': 'tranim',
    'wcs_project': 'wcsproj'
}

@log_to_metadata
<<<<<<< HEAD
def ccd_process(ccd, oscan=None, trim=None, error=False, master_bias=None,
                master_flat=None, bad_pixel_mask=None, gain=None, readnoise=None,
=======
def ccd_process(ccd, oscan=None, trim=None, error=False, masterbias=None,
                master_flat=None, bad_pixel_mask=None, gain=None, rdnoise=None,
>>>>>>> 0e8c2af8
                oscan_median=True, oscan_model=None, min_value=None):
    """Perform basic processing on ccd data.

    The following steps can be included:
    * overscan correction
    * trimming of the image
    * create edeviation frame
    * gain correction
    * add a mask to the data
    * subtraction of master bias

    The task returns a processed `ccdproc.CCDData` object.

    Parameters
    ----------
    ccd: `ccdproc.CCDData`
        Frame to be reduced

    oscan: None, str, or, `~ccdproc.ccddata.CCDData`
        For no overscan correction, set to None.   Otherwise proivde a region
        of `ccd` from which the overscan is extracted, using the FITS
        conventions for index order and index start, or a
        slice from `ccd` that contains the overscan.

    trim: None or str
        For no trim correction, set to None.   Otherwise proivde a region
        of `ccd` from which the image should be trimmed, using the FITS
        conventions for index order and index start.

    error: boolean
        If True, create an uncertainty array for ccd

<<<<<<< HEAD
    master_bias: None, `~numpy.ndarray`,  or `~ccdproc.CCDData`
        A materbias frame to be subtracted from ccd.

    master_flat: None, `~numpy.ndarray`,  or `~ccdproc.CCDData`
=======
    masterbias: None, `~numpy.ndarray`,  or `~ccdproc.CCDData`
        A materbias frame to be subtracted from ccd.

    masterflat: None, `~numpy.ndarray`,  or `~ccdproc.CCDData`
>>>>>>> 0e8c2af8
        A materflat frame to be divided into ccd.

    bad_pixel_mask: None or `~numpy.ndarray`
        A bad pixel mask for the data. The bad pixel mask should be in given
        such that bad pixels havea value of 1 and good pixels a value of 0.

    gain: None or `~astropy.Quantity`
        Gain value to multiple the image by to convert to electrons

<<<<<<< HEAD
    readnoise: None or `~astropy.Quantity`
=======
    rdnoise: None or `~astropy.Quantity`
>>>>>>> 0e8c2af8
        Read noise for the observations.  The read noise should be in
        `~astropy.units.electron`

    oscan_median :  bool, optional
        If true, takes the median of each line.  Otherwise, uses the mean

    oscan_model :  `~astropy.modeling.Model`, optional
        Model to fit to the data.  If None, returns the values calculated
        by the median or the mean.
 
    min_value : None or float
        Minimum value for flat field.  The value can either be None and no
        minimum value is applied to the flat or specified by a float which
        will replace all values in the flat by the min_value.


    Returns
    -------
    ccd: `ccdproc.CCDData`
        Reduded ccd

    Examples
    --------

    1. To overscan, trim, and gain correct a data set:

    >>> import numpy as np
    >>> from astropy import units as u
    >>> from hrsprocess import ccd_process
    >>> ccd = CCDData(np.ones([100, 100]), unit=u.adu)
    >>> nccd = ccd_process(ccd, oscan='[1:10,1:100]', trim='[10:100, 1,100]',
                           error=False, gain=2.0*u.electron/u.adu)


    """
    # make a copy of the object
    nccd = ccd.copy()

    # apply the overscan correction
<<<<<<< HEAD
    if isinstance(oscan, CCDData):
        nccd = subtract_overscan(nccd, overscan=oscan,
                                         median=oscan_median,
                                         model=oscan_model)
    elif isinstance(oscan, six.string_types):
        nccd = subtract_overscan(nccd, fits_section=oscan,
=======
    if isinstance(oscan, ccdproc.CCDData):
        nccd = ccdproc.subtract_overscan(nccd, overscan=oscan,
                                         median=oscan_median,
                                         model=oscan_model)
    elif isinstance(oscan, six.string_types):
        nccd = ccdproc.subtract_overscan(nccd, fits_section=oscan,
>>>>>>> 0e8c2af8
                                         median=oscan_median,
                                         model=oscan_model)
    elif oscan is None:
        pass
    else:
        raise TypeError('oscan is not None, a string, or CCDData object')

    # apply the trim correction
    if isinstance(trim, six.string_types):
<<<<<<< HEAD
        nccd = trim_image(nccd, fits_section=trim)
=======
        nccd = ccdproc.trim_image(nccd, fits_section=trim)
>>>>>>> 0e8c2af8
    elif trim is None:
        pass
    else:
        raise TypeError('trim is not None or a string')

    # create the error frame
<<<<<<< HEAD
    if error and gain is not None and readnoise is not None:
        nccd = create_deviation(nccd, gain=gain, readnoise=readnoise)
    elif error and (gain is None or readnoise is None):
        raise ValueError(
            'gain and readnoise must be specified to create error frame')
=======
    if error and gain is not None and rdnoise is not None:
        nccd = ccdproc.create_deviation(nccd, gain=gain, rdnoise=rdnoise)
    elif error and (gain is None or rdnoise is None):
        raise ValueError(
            'gain and rdnoise must be specified to create error frame')
>>>>>>> 0e8c2af8

    # apply the bad pixel mask
    if isinstance(bad_pixel_mask, np.ndarray):
        nccd.mask = bad_pixel_mask
    elif bad_pixel_mask is None:
        pass
    else:
        raise TypeError('bad_pixel_mask is not None or numpy.ndarray')

    # apply the gain correction
    if isinstance(gain, u.quantity.Quantity):
<<<<<<< HEAD
        nccd = gain_correct(nccd, gain)
=======
        nccd = ccdproc.gain_correct(nccd, gain)
>>>>>>> 0e8c2af8
    elif gain is None:
        pass
    else:
        raise TypeError('gain is not None or astropy.Quantity')
<<<<<<< HEAD
    print(nccd.mask)

    # test subtracting the master bias
    if isinstance(master_bias, CCDData) or isinstance(master_bias, np.ndarray):
        nccd = nccd.subtract(master_bias)
    elif master_bias is None:
        pass
    else:
        raise TypeError(
            'master_bias is not None, numpy.ndarray,  or a CCDData object')

    # test dividing the master flat 
    if isinstance(master_flat, CCDData) or isinstance(master_flat, np.ndarray):
        nccd = flat_correct(nccd, master_flat, min_value=min_value)
    elif master_flat is None:
        pass
    else:
        raise TypeError(
            'master_flat is not None, numpy.ndarray,  or a CCDData object')

=======

    # test subtracting the master bias
    if isinstance(masterbias, ccdproc.CCDData):
        nccd = nccd.subtract(masterbias)
    elif isinstance(masterbias, np.ndarray):
        nccd.data = nccd.data - masterbias
    elif masterbias is None:
        pass
    else:
        raise TypeError(
            'masterbias is not None, numpy.ndarray,  or a CCDData object')

    # test dividing the master flat 
    if isinstance(masterflat, ccdproc.CCDData):
        nccd = nccd.flat_correct(masterflat, min_value=min_value)
    elif isinstance(masterbias, np.ndarray):
        nccd.data = nccd.data / masterflat * masterflat.mean()
    elif masterbias is None:
        pass
    else:
        raise TypeError(
            'masterflat is not None, numpy.ndarray,  or a CCDData object')
>>>>>>> 0e8c2af8

    return nccd


@log_to_metadata
def create_deviation(ccd_data, gain=None, readnoise=None):
    """
    Create a uncertainty frame.  The function will update the uncertainty
    plane which gives the standard deviation for the data. Gain is used in
    this function only to scale the data in constructing the deviation; the
    data is not scaled.

    Parameters
    ----------

    ccd_data : `~ccdproc.CCDData`
        Data whose deviation will be calculated.

    gain : `~astropy.units.Quantity`, optional
        Gain of the CCD; necessary only if ``ccd_data`` and ``readnoise``
        are not in the same units. In that case, the units of ``gain``
        should be those that convert ``ccd_data.data`` to the same units as
        ``readnoise``.

    readnoise :  `~astropy.units.Quantity`
        Read noise per pixel.

    {log}

    Raises
    ------
    UnitsError
        Raised if ``readnoise`` units are not equal to product of ``gain`` and
        ``ccd_data`` units.

    Returns
    -------
    ccd :  `~ccdproc.CCDData`
        CCDData object with uncertainty created; uncertainty is in the same
        units as the data in the parameter ``ccd_data``.

    """
    if gain is not None and not isinstance(gain, Quantity):
        raise TypeError('gain must be a astropy.units.Quantity')

    if readnoise is None:
        raise ValueError('Must provide a readnoise.')

    if not isinstance(readnoise, Quantity):
        raise TypeError('readnoise must be a astropy.units.Quantity')

    if gain is None:
        gain = 1.0 * u.dimensionless_unscaled

    if gain.unit * ccd_data.unit != readnoise.unit:
        raise u.UnitsError("Units of data, gain and readnoise do not match")

    # Need to convert Quantity to plain number because NDData data is not
    # a Quantity. All unit checking should happen prior to this point.
    gain_value = float(gain / gain.unit)
    readnoise_value = float(readnoise / readnoise.unit)

    var = (gain_value * ccd_data.data + readnoise_value ** 2) ** 0.5
    ccd = ccd_data.copy()
    # ensure uncertainty and image data have same unit
    var /= gain_value
    ccd.uncertainty = StdDevUncertainty(var)
    return ccd


@log_to_metadata
def subtract_overscan(ccd, overscan=None, overscan_axis=1, fits_section=None,
                      median=False, model=None):
    """
    Subtract the overscan region from an image.

    Parameters
    ----------
    ccd : `~ccdproc.CCDData`
        Data to have overscan frame corrected

    overscan : `~ccdproc.CCDData`
        Slice from ``ccd`` that contains the overscan. Must provide either
        this argument or ``fits_section``, but not both.

    overscan_axis : None, 0 or 1, optional
        Axis along which overscan should combined with mean or median. Axis
        numbering follows the *python* convention for ordering, so 0 is the
        first axis and 1 is the second axis.

        If overscan_axis is explicitly set to None, the axis is set to
        the shortest dimension of the overscan section (or 1 in case
        of a square overscan).

    fits_section :  str
        Region of ``ccd`` from which the overscan is extracted, using the FITS
        conventions for index order and index start. See Notes and Examples
        below. Must provide either this argument or ``overscan``, but not both.

    median :  bool, optional
        If true, takes the median of each line.  Otherwise, uses the mean

    model :  `~astropy.modeling.Model`, optional
        Model to fit to the data.  If None, returns the values calculated
        by the median or the mean.

    {log}

    Raises
    ------
    TypeError
        A TypeError is raised if either ``ccd`` or ``overscan`` are not the
        correct objects.

    Returns
    -------
    ccd :  `~ccdproc.CCDData`
        CCDData object with overscan subtracted


    Notes
    -----

    The format of the ``fits_section`` string follow the rules for slices that
    are consistent with the FITS standard (v3) and IRAF usage of keywords like
    TRIMSEC and BIASSEC. Its indexes are one-based, instead of the
    python-standard zero-based, and the first index is the one that increases
    most rapidly as you move through the array in memory order, opposite the
    python ordering.

    The 'fits_section' argument is provided as a convenience for those who are
    processing files that contain TRIMSEC and BIASSEC. The preferred, more
    pythonic, way of specifying the overscan is to do it by indexing the data
    array directly with the ``overscan`` argument.

    Examples
    --------

    >>> import numpy as np
    >>> from astropy import units as u
    >>> arr1 = CCDData(np.ones([100, 100]), unit=u.adu)

    The statement below uses all rows of columns 90 through 99 as the
    overscan.

    >>> no_scan = subtract_overscan(arr1, overscan=arr1[:, 90:100])
    >>> assert (no_scan.data == 0).all()

    This statement does the same as the above, but with a FITS-style section.

    >>> no_scan = subtract_overscan(arr1, fits_section='[91:100, :]')
    >>> assert (no_scan.data == 0).all()

    Spaces are stripped out of the ``fits_section`` string.

    """
    if not (isinstance(ccd, CCDData) or isinstance(ccd, np.ndarray)):
        raise TypeError('ccddata is not a CCDData or ndarray object')

    if ((overscan is not None and fits_section is not None) or
            (overscan is None and fits_section is None)):
        raise TypeError('Specify either overscan or fits_section, but not both')

    if (overscan is not None) and (not isinstance(overscan, CCDData)):
        raise TypeError('overscan is not a CCDData object')

    if (fits_section is not None) and not isinstance(fits_section, six.string_types):
        raise TypeError('overscan is not a string')

    if fits_section is not None:
        overscan = ccd[slice_from_string(fits_section, fits_convention=True)]

    if overscan_axis is None:
        overscan_axis = 0 if overscan.shape[1] > overscan.shape[0] else 1

    if median:
        oscan = np.median(overscan.data, axis=overscan_axis)
    else:
        oscan = np.mean(overscan.data, axis=overscan_axis)

    if model is not None:
        of = fitting.LinearLSQFitter()
        yarr = np.arange(len(oscan))
        oscan = of(model, yarr, oscan)
        oscan = oscan(yarr)
        if overscan_axis == 1:
            oscan = np.reshape(oscan, (oscan.size, 1))
        else:
            oscan = np.reshape(oscan, (1, oscan.size))
    else:
        if overscan_axis == 1:
            oscan = np.reshape(oscan, oscan.shape + (1,))
        else:
            oscan = np.reshape(oscan, (1,) + oscan.shape)

    subtracted = ccd.copy()

    # subtract the overscan
    subtracted.data = ccd.data - oscan
    return subtracted


@log_to_metadata
def trim_image(ccd, fits_section=None):
    """
    Trim the image to the dimensions indicated.

    Parameters
    ----------

    ccd : `~ccdproc.CCDData`
        CCD image to be trimmed, sliced if desired.

    fits_section : str
        Region of ``ccd`` from which the overscan is extracted; see
        `~ccdproc.subtract_overscan` for details.

    {log}

    Returns
    -------

    trimmed_ccd : `~ccdproc.CCDData`
        Trimmed image.

    Examples
    --------

    Given an array that is 100x100,

    >>> import numpy as np
    >>> from astropy import units as u
    >>> arr1 = CCDData(np.ones([100, 100]), unit=u.adu)

    the syntax for trimming this to keep all of the first index but only the
    first 90 rows of the second index is

    >>> trimmed = trim_image(arr1[:, :90])
    >>> trimmed.shape
    (100, 90)
    >>> trimmed.data[0, 0] = 2
    >>> arr1.data[0, 0]
    1.0

    This both trims *and makes a copy* of the image.

    Indexing the image directly does *not* do the same thing, quite:

    >>> not_really_trimmed = arr1[:, :90]
    >>> not_really_trimmed.data[0, 0] = 2
    >>> arr1.data[0, 0]
    2.0

    In this case, ``not_really_trimmed`` is a view of the underlying array
    ``arr1``, not a copy.
    """
    if fits_section is not None and not isinstance(fits_section, six.string_types):
        raise TypeError("fits_section must be a string.")
    trimmed = ccd.copy()
    if fits_section:
        python_slice = slice_from_string(fits_section, fits_convention=True)
        trimmed = trimmed[python_slice]

    return trimmed


@log_to_metadata
def subtract_bias(ccd, master):
    """
    Subtract master bias from image.

    Parameters
    ----------

    ccd : `~ccdproc.CCDData`
        Image from which bias will be subtracted

    master : `~ccdproc.CCDData`
        Master image to be subtracted from ``ccd``

    {log}

    Returns
    -------

    result :  `~ccdproc.CCDData`
        CCDData object with bias subtracted
    """
    result = ccd.subtract(master)
    result.meta = ccd.meta.copy()
    return result


@log_to_metadata
def subtract_dark(ccd, master, dark_exposure=None, data_exposure=None,
                  exposure_time=None, exposure_unit=None,
                  scale=False):
    """
    Subtract dark current from an image.

    Parameters
    ----------

    ccd : `~ccdproc.CCDData`
        Image from which dark will be subtracted

    master : `~ccdproc.CCDData`
        Dark image

    dark_exposure : `~astropy.units.Quantity`
        Exposure time of the dark image; if specified, must also provided
        ``data_exposure``.

    data_exposure : `~astropy.units.Quantity`
        Exposure time of the science image; if specified, must also provided
        ``dark_exposure``.

    exposure_time : str or `~ccdproc.Keyword`
        Name of key in image metadata that contains exposure time.

    exposure_unit : `~astropy.units.Unit`
        Unit of the exposure time if the value in the meta data does not
        include a unit.

    {log}

    Returns
    -------

    result : `~ccdproc.CCDData`
        Dark-subtracted image
    """
    if not (isinstance(ccd, CCDData) and isinstance(master, CCDData)):
        raise TypeError("ccd and master must both be CCDData objects")

    if (data_exposure is not None and
            dark_exposure is not None and
            exposure_time is not None):
        raise TypeError("Specify either exposure_time or "
                        "(dark_exposure and data_exposure), not both.")

    if data_exposure is None and dark_exposure is None:
        if exposure_time is None:
            raise TypeError("Must specify either exposure_time or both "
                            "dark_exposure and data_exposure.")
        if isinstance(exposure_time, Keyword):
            data_exposure = exposure_time.value_from(ccd.header)
            dark_exposure = exposure_time.value_from(master.header)
        else:
            data_exposure = ccd.header[exposure_time]
            dark_exposure = master.header[exposure_time]

    if not (isinstance(dark_exposure, Quantity) and
            isinstance(data_exposure, Quantity)):
        if exposure_time:
            try:
                data_exposure *= exposure_unit
                dark_exposure *= exposure_unit
            except TypeError:
                raise TypeError("Must provide unit for exposure time")
        else:
            raise TypeError("exposure times must be astropy.units.Quantity "
                            "objects")

    if scale:
        master_scaled = master.copy()
        # data_exposure and dark_exposure are both quantities,
        # so we can just have subtract do the scaling
        master_scaled = master_scaled.multiply(data_exposure / dark_exposure)
        result = ccd.subtract(master_scaled)
    else:
        result = ccd.subtract(master)

    result.meta = ccd.meta.copy()
    return result


@log_to_metadata
def gain_correct(ccd, gain, gain_unit=None):
    """Correct the gain in the image.

    Parameters
    ----------
    ccd : `~ccdproc.CCDData`
      Data to have gain corrected

    gain :  `~astropy.units.Quantity` or `~ccdproc.Keyword`
      gain value for the image expressed in electrons per adu

    gain_unit : `~astropy.units.Unit`, optional
        Unit for the ``gain``; used only if ``gain`` itself does not provide
        units.

    {log}

    Returns
    -------
    result :  `~ccdproc.CCDData`
      CCDData object with gain corrected
    """
    if isinstance(gain, Keyword):
        gain_value = gain.value_from(ccd.header)
    elif isinstance(gain, numbers.Number) and gain_unit is not None:
        gain_value = gain * u.Unit(gain_unit)
    else:
        gain_value = gain

    result = ccd.multiply(gain_value)
    return result


@log_to_metadata
def flat_correct(ccd, flat, min_value=None):
    """Correct the image for flat fielding.

    The flat field image is normalized by its mean before flat correcting.

    Parameters
    ----------
    ccd : `~ccdproc.CCDData`
        Data to be flatfield corrected

    flat : `~ccdproc.CCDData`
        Flatfield to apply to the data

    min_value : None or float
        Minimum value for flat field.  The value can either be None and no
        minimum value is applied to the flat or specified by a float which
        will replace all values in the flat by the min_value.

    {log}

    Returns
    -------
    ccd :  `~ccdproc.CCDData`
        CCDData object with flat corrected
    """
    # Use the min_value to replace any values in the flat
    use_flat = flat
    if min_value is not None:
        flat_min = flat.copy()
        flat_min.data[flat_min.data < min_value] = min_value
        use_flat = flat_min

    # divide through the flat
    flat_corrected = ccd.divide(use_flat)
    # multiply by the mean of the flat
    flat_corrected = flat_corrected.multiply(use_flat.data.mean() *
                                             use_flat.unit)

    flat_corrected.meta = ccd.meta.copy()
    return flat_corrected


@log_to_metadata
def transform_image(ccd, transform_func, **kwargs):
    """Transform the image

    Using the function specified by transform_func, the transform will
    be applied to data, uncertainty, and mask in ccd.

    Parameters
    ----------
    ccd : `~ccdproc.CCDData`
        Data to be flatfield corrected

    transform_func : function
        Function to be used to transform the data

    kwargs: dict
        Dictionary of arguments to be used by the transform_func.

    {log}

    Returns
    -------
    ccd :  `~ccdproc.CCDData`
        A transformed CCDData object

    Notes
    -----

    At this time, transform will be applied to the uncertainy data but it
    will only transform the data.  This will not properly handle uncertainties
    that arise due to correlation between the pixels.

    These should only be geometric transformations of the images.  Other
    methods should be used if the units of ccd need to be changed.

    Examples
    --------

    Given an array that is 100x100,

    >>> import numpy as np
    >>> from astropy import units as u
    >>> arr1 = CCDData(np.ones([100, 100]), unit=u.adu)

    the syntax for transforming the array using
    scipy.ndimage.interpolation.shift

    >>> from scipy.ndimage.interpolation import shift
    >>> from ccdproc import transform_image
    >>> transformed = transform_image(arr1, shift, shift=(5.5, 8.1))

    """
    # check that it is a ccddata object
    if not (isinstance(ccd, CCDData)):
        raise TypeError('ccd is not a CCDData')

    # check that transform is a callable function
    if not hasattr(transform_func, '__call__'):
        raise TypeError('transform is not a function')

    # make a copy of the object
    nccd = ccd.copy()

    # transform the image plane
    nccd.data = transform_func(nccd.data, **kwargs)

    # transform the uncertainty plane if it exists
    if nccd.uncertainty is not None:
        nccd.uncertainty.array = transform_func(nccd.uncertainty.array,
                                                **kwargs)

    # transform the mask plane
    if nccd.mask is not None:
        mask = transform_func(nccd.mask, **kwargs)
        nccd.mask = (mask > 0)

    return nccd


@log_to_metadata
def wcs_project(ccd, target_wcs, target_shape=None, order='bilinear'):
    """
    Given a CCDData image with WCS, project it onto a target WCS and
    return the reprojected data as a new CCDData image.

    Any flags, weight, or uncertainty are ignored in doing the
    reprojection.

    Parameters
    ----------
    ccd : `~ccdproc.CCDData`
        Data to be projected.

    target_wcs : `astropy.wcs.WCS` object
        WCS onto which all images should be projected.

    target_shape : two element list-like, optional
        Shape of the output image. If omitted, defaults to the shape of the
        input image.

    order : str, optional
        Interpolation order for re-projection. Must be one of:
        + 'nearest-neighbor'
        + 'bilinear'
        + 'biquadratic'
        + 'bicubic'

    {log}

    Returns
    -------
    ccd : `~ccdproc.CCDData`
        A transformed CCDData object
    """
    from reproject import reproject_interp

    if not (ccd.wcs.is_celestial and target_wcs.is_celestial):
        raise ValueError('One or both WCS is not celestial.')

    if target_shape is None:
        target_shape = ccd.shape

    projected_image_raw, _ = reproject_interp((ccd.data, ccd.wcs),
                                              target_wcs,
                                              shape_out=target_shape,
                                              order=order)

    reprojected_mask = None
    if ccd.mask is not None:
        reprojected_mask, _ = reproject_interp((ccd.mask, ccd.wcs),
                                               target_wcs,
                                               shape_out=target_shape,
                                               order=order)
        # Make the mask 1 if the reprojected mask pixel value is non-zero.
        # A small threshold is included to allow for some rounding in
        # reproject_interp.
        reprojected_mask = reprojected_mask > 1e-8

    # The reprojection will contain nan for any pixels for which the source
    # was outside the original image. Those should be masked also.
    output_mask = np.isnan(projected_image_raw)

    if reprojected_mask is not None:
        output_mask = output_mask | reprojected_mask

    # Need to scale counts by ratio of pixel areas
    area_ratio = (proj_plane_pixel_area(target_wcs) /
                  proj_plane_pixel_area(ccd.wcs))

    # If nothing ended up masked, don't create a mask.
    if not output_mask.any():
        output_mask = None

    nccd = CCDData(area_ratio * projected_image_raw, wcs=target_wcs,
                   mask=output_mask,
                   header=ccd.header, unit=ccd.unit)

    return nccd


def sigma_func(arr, axis=None):
    """
    Robust method for calculating the deviation of an array. ``sigma_func``
    uses the median absolute deviation to determine the standard deviation.

    Parameters
    ----------
    arr : `~ccdproc.CCDData` or `~numpy.ndarray`
        Array whose deviation is to be calculated.

    axis : None or int or tuple of ints, optional
        Axis or axes along which the function is performed.
        If ``None`` (the default) it is performed over all the dimensions of
        the input array. The axis argument can also be negative, in this case
        it counts from the last to the first axis.


    Returns
    -------
    float
        uncertainty of array estimated from median absolute deviation.
    """

    return 1.482602218505602 * stats.median_absolute_deviation(arr, axis=axis)


def setbox(x, y, mbox, xmax, ymax):
    """Create a box of length mbox around a position x,y.   If the box will
       be out of [0,len] then reset the edges of the box to be within the
       boundaries

       Parameters
       ----------
       x : int
           Central x-position of box

       y : int
           Central y-position of box

       mbox : int
           Width of box

       xmax : int
           Maximum x value

       ymax : int
           Maximum y value

        Returns
        -------
        x1 :  int
           Lower x corner of box

        x2 :  int
           Upper x corner of box

        y1 :  int
           Lower y corner of box

        y2 :  int
           Upper y corner of box
    """
    mbox = max(int(0.5 * mbox), 1)
    y1 = max(0, y - mbox)
    y2 = min(y + mbox + 1, ymax - 1)
    x1 = max(0, x - mbox)
    x2 = min(x + mbox + 1, xmax - 1)

    return x1, x2, y1, y2


def background_deviation_box(data, bbox):
    """
    Determine the background deviation with a box size of bbox. The algorithm
    steps through the image and calculates the deviation within each box.
    It returns an array with the pixels in each box filled with the deviation
    value.

    Parameters
    ----------

    data : `~numpy.ndarray` or `~numpy.ma.MaskedArray`
        Data to measure background deviation

    bbox :  int
        Box size for calculating background deviation

    Raises
    ------

    ValueError
        A value error is raised if bbox is less than 1

    Returns
    -------
    background : `~numpy.ndarray` or `~numpy.ma.MaskedArray`
        An array with the measured background deviation in each pixel

    """
    # Check to make sure the background box is an appropriate size
    # If it is too small, then insufficient statistics are generated
    if bbox < 1:
        raise ValueError('bbox must be greater than 1')

    # make the background image
    barr = data * 0.0 + data.std()
    ylen, xlen = data.shape
    for i in range(int(0.5 * bbox), xlen, bbox):
        for j in range(int(0.5 * bbox), ylen, bbox):
            x1, x2, y1, y2 = setbox(i, j, bbox, xlen, ylen)
            barr[y1:y2, x1:x2] = sigma_func(data[y1:y2, x1:x2])

    return barr


def background_deviation_filter(data, bbox):
    """
    Determine the background deviation for each pixel from a box with size of
    bbox.

    Parameters
    ----------
    data : `~numpy.ndarray`
        Data to measure background deviation

    bbox :  int
        Box size for calculating background deviation

    Raises
    ------
    ValueError
        A value error is raised if bbox is less than 1

    Returns
    -------
    background : `~numpy.ndarray` or `~numpy.ma.MaskedArray`
        An array with the measured background deviation in each pixel

    """
    # Check to make sure the background box is an appropriate size
    if bbox < 1:
        raise ValueError('bbox must be greater than 1')

    return ndimage.generic_filter(data, sigma_func, size=(bbox, bbox))


def rebin(ccd, newshape):
    """
    Rebin an array to have a new shape.

    Parameters
    ----------
    data : `~ccdproc.CCDData` or `~numpy.ndarray`
        Data to rebin

    newshape : tuple
        Tuple containing the new shape for the array

    Returns
    -------
    output : `~ccdproc.CCDData` or `~numpy.ndarray`
        An array with the new shape.  It will have the same type as the input
        object.

    Raises
    ------
    TypeError
        A type error is raised if data is not an `~numpy.ndarray` or
        `~ccdproc.CCDData`

    ValueError
        A value error is raised if the dimenisions of new shape is not equal
        to data

    Notes
    -----
    This is based on the scipy cookbook for rebinning:
    http://wiki.scipy.org/Cookbook/Rebinning

    If rebinning a CCDData object to a smaller shape, the masking and
    uncertainty are not handled correctly.

    Examples
    --------
    Given an array that is 100x100,

    >>> import numpy as np
    >>> from astropy import units as u
    >>> arr1 = CCDData(np.ones([10, 10]), unit=u.adu)

    the syntax for rebinning an array to a shape
    of (20,20) is

    >>> rebinned = rebin(arr1, (20,20))

    """
    # check to see that is in a nddata type
    if isinstance(ccd, np.ndarray):

        # check to see that the two arrays are going to be the same length
        if len(ccd.shape) != len(newshape):
            raise ValueError('newshape does not have the same dimensions as ccd')

        slices = [slice(0, old, old/new) for old, new in
                  zip(ccd.shape, newshape)]
        coordinates = np.mgrid[slices]
        indices = coordinates.astype('i')
        return ccd[tuple(indices)]

    elif isinstance(ccd, CCDData):
        # check to see that the two arrays are going to be the same length
        if len(ccd.shape) != len(newshape):
            raise ValueError('newshape does not have the same dimensions as ccd')

        nccd = ccd.copy()
        # rebin the data plane
        nccd.data = rebin(nccd.data, newshape)

        # rebin the uncertainty plane
        if nccd.uncertainty is not None:
            nccd.uncertainty.array = rebin(nccd.uncertainty.array, newshape)

        # rebin the mask plane
        if nccd.mask is not None:
            nccd.mask = rebin(nccd.mask, newshape)

        return nccd
    else:
        raise TypeError('ccd is not an ndarray or a CCDData object')


def _blkavg(data, newshape):
    """
    Block average an array such that it has the new shape

    Parameters
    ----------
    data : `~numpy.ndarray` or `~numpy.ma.MaskedArray`
        Data to average

    newshape : tuple
        Tuple containing the new shape for the array

    Returns
    -------
    output : `~numpy.ndarray` or `~numpy.ma.MaskedArray`
        An array with the new shape and the average of the pixels

    Raises
    ------
    TypeError
        A type error is raised if data is not an `numpy.ndarray`

    ValueError
        A value error is raised if the dimensions of new shape is not equal
        to data

    Notes
    -----
    This is based on the scipy cookbook for rebinning:
    http://wiki.scipy.org/Cookbook/Rebinning
    """
    # check to see that is in a nddata type
    if not isinstance(data, np.ndarray):
        raise TypeError('data is not a ndarray object')

    # check to see that the two arrays are going to be the same length
    if len(data.shape) != len(newshape):
        raise ValueError('newshape does not have the same dimensions as data')

    shape = data.shape
    lenShape = len(shape)
    factor = np.asarray(shape)/np.asarray(newshape)

    evList = ['data.reshape('] + \
        ['newshape[%d],int(factor[%d]),' % (i, i) for i in range(lenShape)] + \
        [')'] + ['.mean(%d)' % (i + 1) for i in range(lenShape)]

    return eval(''.join(evList))


def cosmicray_lacosmic(ccd, sigclip=4.5, sigfrac=0.3,
                       objlim=5.0,  gain=1.0,  readnoise=6.5,
                       satlevel=65536.0,  pssl=0.0, niter=4,
                       sepmed=True, cleantype='meanmask', fsmode='median',
                       psfmodel='gauss',  psffwhm=2.5, psfsize=7,
                       psfk=None,  psfbeta=4.765, verbose=False):
    r"""
    Identify cosmic rays through the lacosmic technique. The lacosmic technique
    identifies cosmic rays by identifying pixels based on a variation of the
    Laplacian edge detection.  The algorithm is an implementation of the
    code describe in van Dokkum (2001) :ref:[1]_ as implemented by McCully (2014)
    [2]_.  If you use this algorithm, please cite these two works.

    Parameters
    ----------
    ccd: `~ccdproc.CCDData` or `~numpy.ndarray`
        Data to have cosmic ray cleaned
    sigclip : float, optional
        Laplacian-to-noise limit for cosmic ray detection. Lower values will
        flag more pixels as cosmic rays. Default: 4.5.
    sigfrac : float, optional
        Fractional detection limit for neighboring pixels. For cosmic ray
        neighbor pixels, a lapacian-to-noise detection limit of
        sigfrac * sigclip will be used. Default: 0.3.
    objlim : float, optional
        Minimum contrast between Laplacian image and the fine structure image.
        Increase this value if cores of bright stars are flagged as cosmic
        rays. Default: 5.0.
    pssl : float, optional
        Previously subtracted sky level in ADU. We always need to work in
        electrons for cosmic ray detection, so we need to know the sky level
        that has been subtracted so we can add it back in. Default: 0.0.
    gain : float, optional
        Gain of the image (electrons / ADU). We always need to work in
        electrons for cosmic ray detection. Default: 1.0
    readnoise : float, optional
        Read noise of the image (electrons). Used to generate the noise model
        of the image. Default: 6.5.
    satlevel : float, optional
        Saturation of level of the image (electrons). This value is used to
        detect saturated stars and pixels at or above this level are added to
        the mask. Default: 65536.0.
    niter : int, optional
        Number of iterations of the LA Cosmic algorithm to perform. Default: 4.
    sepmed : boolean, optional
        Use the separable median filter instead of the full median filter.
        The separable median is not identical to the full median filter, but
        they are approximately the same and the separable median filter is
        significantly faster and still detects cosmic rays well. Default: True
    cleantype : {'median', 'medmask', 'meanmask', 'idw'}, optional
        Set which clean algorithm is used:\n
        'median': An umasked 5x5 median filter\n
        'medmask': A masked 5x5 median filter\n
        'meanmask': A masked 5x5 mean filter\n
        'idw': A masked 5x5 inverse distance weighted interpolation\n
        Default: "meanmask".
    fsmode : {'median', 'convolve'}, optional
        Method to build the fine structure image:\n
        'median': Use the median filter in the standard LA Cosmic algorithm
        'convolve': Convolve the image with the psf kernel to calculate the
        fine structure image.
        Default: 'median'.
    psfmodel : {'gauss', 'gaussx', 'gaussy', 'moffat'}, optional
        Model to use to generate the psf kernel if fsmode == 'convolve' and
        psfk is None. The current choices are Gaussian and Moffat profiles.
        'gauss' and 'moffat' produce circular PSF kernels. The 'gaussx' and
        'gaussy' produce Gaussian kernels in the x and y directions
        respectively. Default: "gauss".
    psffwhm : float, optional
        Full Width Half Maximum of the PSF to use to generate the kernel.
        Default: 2.5.
    psfsize : int, optional
        Size of the kernel to calculate. Returned kernel will have size
        psfsize x psfsize. psfsize should be odd. Default: 7.
    psfk : float numpy array, optional
        PSF kernel array to use for the fine structure image if
        fsmode == 'convolve'. If None and fsmode == 'convolve', we calculate
        the psf kernel using 'psfmodel'. Default: None.
    psfbeta : float, optional
        Moffat beta parameter. Only used if fsmode=='convolve' and
        psfmodel=='moffat'. Default: 4.765.
    verbose : boolean, optional
        Print to the screen or not. Default: False.
    {log}

    Notes
    -----
    Implementation of the cosmic ray identification L.A.Cosmic:
    http://www.astro.yale.edu/dokkum/lacosmic/

    Returns
    -------
    nccd : `~ccdproc.CCDData` or `~numpy.ndarray`
        An object of the same type as ccd is returned.   If it is a
        `~ccdproc.CCDData`, the mask attribute will also be updated with
        areas identified with cosmic rays masked.
    crmask : `~numpy.ndarray`
        If an `~numpy.ndarray` is provided as ccd, a boolean ndarray with the
        cosmic rays identified will also be returned.

    References
    ----------
    .. [1] van Dokkum, P; 2001, "Cosmic-Ray Rejection by Laplacian Edge
       Detection". The Publications of the Astronomical Society of the
       Pacific, Volume 113, Issue 789, pp. 1420-1427.
       doi: 10.1086/323894

    .. [2] McCully, C., 2014, "Astro-SCRAPPY",
       https://github.com/astropy/astroscrappy

    Examples
    --------
    1) Given an numpy.ndarray object, the syntax for running
       cosmicrar_lacosmic would be:

       >>> newdata, mask = cosmicray_lacosmic(data, sigclip=5)  #doctest: +SKIP

       where the error is an array that is the same shape as data but
       includes the pixel error.  This would return a data array, newdata,
       with the bad pixels replaced by the local median from a box of 11
       pixels; and it would return a mask indicating the bad pixels.

    2) Given an `~ccdproc.CCDData` object with an uncertainty frame, the syntax
       for running cosmicrar_lacosmic would be:

       >>> newccd = cosmicray_lacosmic(ccd, sigclip=5)   # doctest: +SKIP

       The newccd object will have bad pixels in its data array replace and the
       mask of the object will be created if it did not previously exist or be
       updated with the detected cosmic rays.
    """
    from astroscrappy import detect_cosmics
    if isinstance(ccd, np.ndarray):
        data = ccd

        crmask, cleanarr = detect_cosmics(
                   data, inmask=None, sigclip=sigclip,
                   sigfrac=sigfrac, objlim=objlim, gain=gain,
                   readnoise=readnoise, satlevel=satlevel,  pssl=pssl,
                   niter=niter, sepmed=sepmed,  cleantype=cleantype,
                   fsmode=fsmode, psfmodel=psfmodel, psffwhm=psffwhm,
                   psfsize=psfsize, psfk=psfk, psfbeta=psfbeta,
                   verbose=verbose)

        return cleanarr, crmask

    elif isinstance(ccd, CCDData):

        crmask, cleanarr = detect_cosmics(
            ccd.data, inmask=ccd.mask,
            sigclip=sigclip, sigfrac=sigfrac, objlim=objlim, gain=gain,
            readnoise=readnoise, satlevel=satlevel,  pssl=pssl,
            niter=niter, sepmed=sepmed,  cleantype=cleantype,
            fsmode=fsmode, psfmodel=psfmodel, psffwhm=psffwhm,
            psfsize=psfsize, psfk=psfk, psfbeta=psfbeta, verbose=verbose)

        # create the new ccd data object
        nccd = ccd.copy()
        nccd.data = cleanarr
        if nccd.mask is None:
            nccd.mask = crmask
        else:
            nccd.mask = nccd.mask + crmask

        return nccd

    else:
        raise TypeError('ccddata is not a CCDData or ndarray object')


def cosmicray_median(ccd, error_image=None, thresh=5, mbox=11, gbox=0,
                     rbox=0):
    """
    Identify cosmic rays through median technique.  The median technique
    identifies cosmic rays by identifying pixels by subtracting a median image
    from the initial data array.

    Parameters
    ----------

    ccd : `~ccdproc.CCDData` or numpy.ndarray or numpy.MaskedArary
        Data to have cosmic ray cleaned

    thresh :  float
        Threshold for detecting cosmic rays

    error_image : None, float, or `~numpy.ndarray`
        Error level.   If None, the task will use the standard
        deviation of the data. If an ndarray, it should have the same shape
        as data.

    mbox :  int
        Median box for detecting cosmic rays

    gbox :  int
        Box size to grow cosmic rays. If zero, no growing will be done.

    rbox :  int
        Median box for calculating replacement values.  If zero, no pixels will
        be replaced.

    {log}

    Notes
    -----
    Similar implementation to crmedian in iraf.imred.crutil.crmedian

    Returns
    -------
    nccd : `~ccdproc.CCDData` or `~numpy.ndarray`
        An object of the same type as ccd is returned.   If it is a
        `~ccdproc.CCDData`, the mask attribute will also be updated with
        areas identified with cosmic rays masked.

    nccd : `~numpy.ndarray`
        If an `~numpy.ndarray` is provided as ccd, a boolean ndarray with the
        cosmic rays identified will also be returned.

    Examples
    --------

    1) Given an numpy.ndarray object, the syntax for running
       cosmicray_median would be:

       >>> newdata, mask = cosmicray_median(data, error_image=error,
       ...                                  thresh=5, mbox=11,
       ...                                  rbox=11, gbox=5)   # doctest: +SKIP

       where error is an array that is the same shape as data but
       includes the pixel error.  This would return a data array, newdata,
       with the bad pixels replaced by the local median from a box of 11
       pixels; and it would return a mask indicating the bad pixels.

    2) Given an `~ccdproc.CCDData` object with an uncertainty frame, the syntax
       for running cosmicray_median would be:

       >>> newccd = cosmicray_median(ccd, thresh=5, mbox=11,
       ...                           rbox=11, gbox=5)   # doctest: +SKIP

       The newccd object will have bad pixels in its data array replace and the
       mask of the object will be created if it did not previously exist or be
       updated with the detected cosmic rays.

    """

    if isinstance(ccd, np.ndarray):
        data = ccd

        if error_image is None:
            error_image = data.std()
        else:
            if not isinstance(error_image, (float, np.ndarray)):
                raise TypeError('error_image is not a float or ndarray')

        # create the median image
        marr = ndimage.median_filter(data, size=(mbox, mbox))

        # Only look at the data array
        if isinstance(data, np.ma.MaskedArray):
            data = data.data

        # Find the residual image
        rarr = (data - marr) / error_image

        # identify all sources
        crarr = (rarr > thresh)

        # grow the pixels
        if gbox > 0:
            crarr = ndimage.maximum_filter(crarr, gbox)

        # replace bad pixels in the image
        ndata = data.copy()
        if rbox > 0:
            data = np.ma.masked_array(data, (crarr == 1))
            mdata = ndimage.median_filter(data, rbox)
            ndata[crarr == 1] = mdata[crarr == 1]

        return ndata, crarr
    elif isinstance(ccd, CCDData):

        # set up the error image
        if error_image is None and ccd.uncertainty is not None:
            error_image = ccd.uncertainty.array
        if ccd.data.shape != error_image.shape:
            raise ValueError('error_image is not the same shape as data')

        data, crarr = cosmicray_median(ccd.data, error_image=error_image,
                                       thresh=thresh, mbox=mbox, gbox=gbox,
                                       rbox=rbox)

        # create the new ccd data object
        nccd = ccd.copy()
        nccd.data = data
        if nccd.mask is None:
            nccd.mask = crarr
        else:
            nccd.mask = nccd.mask + crarr
        return nccd

    else:
        raise TypeError('ccd is not an ndarray or a CCDData object')


class Keyword(object):
    """
    """
    def __init__(self, name, unit=None, value=None):
        self._name = name
        self._unit = unit
        self.value = value

    @property
    def name(self):
        return self._name

    @property
    def unit(self):
        return self._unit

    @property
    def value(self):
        return self._value

    @value.setter
    def value(self, value):
        if value is None:
            self._value = value
        elif isinstance(value, Quantity):
            self._unit = value.unit
            self._value = value
        elif isinstance(value, six.string_types):
            if self.unit is not None:
                raise ValueError("Keyword with a unit cannot have a "
                                 "string value.")
            else:
                self._value = value
        else:
            if self.unit is None:
                raise ValueError("No unit provided. Set value with "
                                 "an astropy.units.Quantity")
            self._value = value * self.unit

    def value_from(self, header):
        """
        Set value of keyword from FITS header

        Parameters
        ----------

        header : `~astropy.io.fits.Header`
            FITS header containing a value for this keyword
        """

        value_from_header = header[self.name]
        self.value = value_from_header
        return self.value<|MERGE_RESOLUTION|>--- conflicted
+++ resolved
@@ -45,13 +45,8 @@
 }
 
 @log_to_metadata
-<<<<<<< HEAD
 def ccd_process(ccd, oscan=None, trim=None, error=False, master_bias=None,
                 master_flat=None, bad_pixel_mask=None, gain=None, readnoise=None,
-=======
-def ccd_process(ccd, oscan=None, trim=None, error=False, masterbias=None,
-                master_flat=None, bad_pixel_mask=None, gain=None, rdnoise=None,
->>>>>>> 0e8c2af8
                 oscan_median=True, oscan_model=None, min_value=None):
     """Perform basic processing on ccd data.
 
@@ -84,17 +79,10 @@
     error: boolean
         If True, create an uncertainty array for ccd
 
-<<<<<<< HEAD
     master_bias: None, `~numpy.ndarray`,  or `~ccdproc.CCDData`
         A materbias frame to be subtracted from ccd.
 
     master_flat: None, `~numpy.ndarray`,  or `~ccdproc.CCDData`
-=======
-    masterbias: None, `~numpy.ndarray`,  or `~ccdproc.CCDData`
-        A materbias frame to be subtracted from ccd.
-
-    masterflat: None, `~numpy.ndarray`,  or `~ccdproc.CCDData`
->>>>>>> 0e8c2af8
         A materflat frame to be divided into ccd.
 
     bad_pixel_mask: None or `~numpy.ndarray`
@@ -104,11 +92,7 @@
     gain: None or `~astropy.Quantity`
         Gain value to multiple the image by to convert to electrons
 
-<<<<<<< HEAD
     readnoise: None or `~astropy.Quantity`
-=======
-    rdnoise: None or `~astropy.Quantity`
->>>>>>> 0e8c2af8
         Read noise for the observations.  The read noise should be in
         `~astropy.units.electron`
 
@@ -148,21 +132,12 @@
     nccd = ccd.copy()
 
     # apply the overscan correction
-<<<<<<< HEAD
     if isinstance(oscan, CCDData):
         nccd = subtract_overscan(nccd, overscan=oscan,
                                          median=oscan_median,
                                          model=oscan_model)
     elif isinstance(oscan, six.string_types):
         nccd = subtract_overscan(nccd, fits_section=oscan,
-=======
-    if isinstance(oscan, ccdproc.CCDData):
-        nccd = ccdproc.subtract_overscan(nccd, overscan=oscan,
-                                         median=oscan_median,
-                                         model=oscan_model)
-    elif isinstance(oscan, six.string_types):
-        nccd = ccdproc.subtract_overscan(nccd, fits_section=oscan,
->>>>>>> 0e8c2af8
                                          median=oscan_median,
                                          model=oscan_model)
     elif oscan is None:
@@ -172,30 +147,18 @@
 
     # apply the trim correction
     if isinstance(trim, six.string_types):
-<<<<<<< HEAD
         nccd = trim_image(nccd, fits_section=trim)
-=======
-        nccd = ccdproc.trim_image(nccd, fits_section=trim)
->>>>>>> 0e8c2af8
     elif trim is None:
         pass
     else:
         raise TypeError('trim is not None or a string')
 
     # create the error frame
-<<<<<<< HEAD
     if error and gain is not None and readnoise is not None:
         nccd = create_deviation(nccd, gain=gain, readnoise=readnoise)
     elif error and (gain is None or readnoise is None):
         raise ValueError(
             'gain and readnoise must be specified to create error frame')
-=======
-    if error and gain is not None and rdnoise is not None:
-        nccd = ccdproc.create_deviation(nccd, gain=gain, rdnoise=rdnoise)
-    elif error and (gain is None or rdnoise is None):
-        raise ValueError(
-            'gain and rdnoise must be specified to create error frame')
->>>>>>> 0e8c2af8
 
     # apply the bad pixel mask
     if isinstance(bad_pixel_mask, np.ndarray):
@@ -207,16 +170,11 @@
 
     # apply the gain correction
     if isinstance(gain, u.quantity.Quantity):
-<<<<<<< HEAD
         nccd = gain_correct(nccd, gain)
-=======
-        nccd = ccdproc.gain_correct(nccd, gain)
->>>>>>> 0e8c2af8
     elif gain is None:
         pass
     else:
         raise TypeError('gain is not None or astropy.Quantity')
-<<<<<<< HEAD
     print(nccd.mask)
 
     # test subtracting the master bias
@@ -237,30 +195,6 @@
         raise TypeError(
             'master_flat is not None, numpy.ndarray,  or a CCDData object')
 
-=======
-
-    # test subtracting the master bias
-    if isinstance(masterbias, ccdproc.CCDData):
-        nccd = nccd.subtract(masterbias)
-    elif isinstance(masterbias, np.ndarray):
-        nccd.data = nccd.data - masterbias
-    elif masterbias is None:
-        pass
-    else:
-        raise TypeError(
-            'masterbias is not None, numpy.ndarray,  or a CCDData object')
-
-    # test dividing the master flat 
-    if isinstance(masterflat, ccdproc.CCDData):
-        nccd = nccd.flat_correct(masterflat, min_value=min_value)
-    elif isinstance(masterbias, np.ndarray):
-        nccd.data = nccd.data / masterflat * masterflat.mean()
-    elif masterbias is None:
-        pass
-    else:
-        raise TypeError(
-            'masterflat is not None, numpy.ndarray,  or a CCDData object')
->>>>>>> 0e8c2af8
 
     return nccd
 
@@ -875,6 +809,7 @@
     return nccd
 
 
+
 def sigma_func(arr, axis=None):
     """
     Robust method for calculating the deviation of an array. ``sigma_func``
@@ -887,18 +822,17 @@
 
     axis : None or int or tuple of ints, optional
         Axis or axes along which the function is performed.
-        If ``None`` (the default) it is performed over all the dimensions of
-        the input array. The axis argument can also be negative, in this case
-        it counts from the last to the first axis.
+        If ``None`` (the default) it is performed over all the dimensions of the input array.
+        The axis argument can also be negative, in this case it counts from
+        the last to the first axis.
 
 
     Returns
     -------
     float
-        uncertainty of array estimated from median absolute deviation.
-    """
-
-    return 1.482602218505602 * stats.median_absolute_deviation(arr, axis=axis)
+        standard deviation of array
+    """
+    return 1.482602218505602 * stats.median_absolute_deviation(arr)
 
 
 def setbox(x, y, mbox, xmax, ymax):
