
0.4.0 (unreleased)
------------------

New Features
^^^^^^^^^^^^

- Add a new keyword to ImageFileCollection.files_filtered to return the full
  path to a file [#275]

Other Changes and Additions
^^^^^^^^^^^^^^^^^^^^^^^^^^^

<<<<<<< HEAD
- The overscan_axis argument in subtract_overscan can now be set to
  None, to let subtract_overscan provide a best guess for the axis. [#263]
=======
- Add support for wildcard and reversed FITS style slicing. [#265]
>>>>>>> 3af2cedd

Bug Fixes
^^^^^^^^^

0.3.2 (unreleased)
------------------

New Features
^^^^^^^^^^^^

- add a ``sort`` method to ImageFileCollection [#274]

Other Changes and Additions
^^^^^^^^^^^^^^^^^^^^^^^^^^^

- Opt in to new container-based builds on travis. [#227]

- Update astropy_helpers to 1.0.5. [#245]

Bug Fixes
^^^^^^^^^

- Ensure that creating a WCS from a header that contains list-like keywords
  (e.g. ``BLANK`` or ``HISTORY``) succeeds. [#229, #231]

0.3.1 (2015-05-12)
------------------

New Features
^^^^^^^^^^^^

Other Changes and Additions
^^^^^^^^^^^^^^^^^^^^^^^^^^^

- Add extensive tests to ensure ``ccdproc`` functions do not modify the input
  data. [#208]

- Remove red-box warning about API stability from docs. [#210]

- Support astropy 1.0.5, which made changes to ``NDData``. [#242]

Bug Fixes
^^^^^^^^^

- Make ``subtract_overscan`` act on a copy of the input data. [#206]

- Overscan subtraction failed on non-square images if the overscan axis was the
  first index, ``0``. [#240, #244]

0.3.0 (2015-03-17)
------------------

New Features
^^^^^^^^^^^^

- When reading in a FITS file, the extension to be used can be specified.  If
  it is not and there is no data in the primary extension, the first extension
  with data will be used.

- Set wcs attribute when reading from a FITS file that contains WCS keywords
  and write WCS keywords to header when converting to an HDU. [#195]

Other Changes and Additions
^^^^^^^^^^^^^^^^^^^^^^^^^^^

- Updated CCDData to use the new version of NDDATA in astropy v1.0.   This
  breaks backward compatibility with earlier versions of astropy.

Bug Fixes
^^^^^^^^^

- Ensure ``dtype`` of combined images matches the ``dtype`` of the
  ``Combiner`` object. [#189]

0.2.2 (2014-11-05)
------------------

New Features
^^^^^^^^^^^^

- Add dtype argument to `ccdproc.Combiner` to help control memory use [#178]

Other Changes and Additions
^^^^^^^^^^^^^^^^^^^^^^^^^^^
- Added Changes to the docs [#183]

Bug Fixes
^^^^^^^^^

- Allow the unit string "adu" to be upper or lower case in a FIS header [#182]

0.2.1 (2014-09-09)
------------------

New Features
^^^^^^^^^^^^

- Add a unit directly from BUNIT if it is available in the FITS header [#169]

Other Changes and Additions
^^^^^^^^^^^^^^^^^^^^^^^^^^^

- Relaxed the requirements on what the metadata must be. It can be anything dict-like, e.g. an astropy.io.fits.Header, a python dict, an OrderedDict or some custom object created by the user. [#167]

Bug Fixes
^^^^^^^^^

- Fixed a new-style formating issue in the logging [#170]


0.2 (2014-07-28)
----------------

- Initial release.<|MERGE_RESOLUTION|>--- conflicted
+++ resolved
@@ -11,12 +11,9 @@
 Other Changes and Additions
 ^^^^^^^^^^^^^^^^^^^^^^^^^^^
 
-<<<<<<< HEAD
 - The overscan_axis argument in subtract_overscan can now be set to
   None, to let subtract_overscan provide a best guess for the axis. [#263]
-=======
 - Add support for wildcard and reversed FITS style slicing. [#265]
->>>>>>> 3af2cedd
 
 Bug Fixes
 ^^^^^^^^^
