--- conflicted
+++ resolved
@@ -7,13 +7,11 @@
 Other Changes and Additions
 ^^^^^^^^^^^^^^^^^^^^^^^^^^^
 
-<<<<<<< HEAD
 - Removed deprecated property ``summary_info`` of ``ImageFileCollection``.
-=======
+
 - Improved handling of large flags in the ``bitfield`` module. [#610]
 
 - Improved the performance of several ``ImageFileCollection`` methods. [#599]
->>>>>>> d11eee95
 
 Bug Fixes
 ^^^^^^^^^
